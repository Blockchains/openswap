#!/usr/bin/env python
#
# Electrum - lightweight Bitcoin client
# Copyright (C) 2012 thomasv@gitorious
#
# Permission is hereby granted, free of charge, to any person
# obtaining a copy of this software and associated documentation files
# (the "Software"), to deal in the Software without restriction,
# including without limitation the rights to use, copy, modify, merge,
# publish, distribute, sublicense, and/or sell copies of the Software,
# and to permit persons to whom the Software is furnished to do so,
# subject to the following conditions:
#
# The above copyright notice and this permission notice shall be
# included in all copies or substantial portions of the Software.
#
# THE SOFTWARE IS PROVIDED "AS IS", WITHOUT WARRANTY OF ANY KIND,
# EXPRESS OR IMPLIED, INCLUDING BUT NOT LIMITED TO THE WARRANTIES OF
# MERCHANTABILITY, FITN
# ESS FOR A PARTICULAR PURPOSE AND
# NONINFRINGEMENT. IN NO EVENT SHALL THE AUTHORS OR COPYRIGHT HOLDERS
# BE LIABLE FOR ANY CLAIM, DAMAGES OR OTHER LIABILITY, WHETHER IN AN
# ACTION OF CONTRACT, TORT OR OTHERWISE, ARISING FROM, OUT OF OR IN
# CONNECTION WITH THE SOFTWARE OR THE USE OR OTHER DEALINGS IN THE
# SOFTWARE.

import signal
import sys
import traceback

try:
    import PyQt5
except Exception:
    sys.exit("Error: Could not import PyQt5 on Linux systems, you may try 'sudo apt-get install python3-pyqt5'")

from PyQt5.QtGui import *
from PyQt5.QtWidgets import *
from PyQt5.QtCore import *
import PyQt5.QtCore as QtCore

from electroncash.i18n import _, set_language
from electroncash.plugins import run_hook
from electroncash import WalletStorage
from electroncash.util import UserCancelled, print_error
<<<<<<< HEAD
=======
from electroncash.networks import NetworkConstants
>>>>>>> aeb5aca0

from .installwizard import InstallWizard, GoBack


try:
    from . import icons_rc
except Exception as e:
    print(e)
    print("Error: Could not find icons file.")
    print("Run 'pyrcc5 icons.qrc -o gui/qt/icons_rc.py', and re-run Electron Cash")
    sys.exit(1)

from .util import *   # * needed for plugins
from .main_window import ElectrumWindow
from .network_dialog import NetworkDialog


class OpenFileEventFilter(QObject):
    def __init__(self, windows):
        self.windows = windows
        self.check = False
        super(OpenFileEventFilter, self).__init__()

    def eventFilter(self, obj, event):
        if event.type() == QtCore.QEvent.FileOpen:
            currencies = ['BTC','BCH']
            for currency in currencies :
                if len(self.windows[currency]) >= 1:
                    self.windows[currency][0].pay_to_URI(event.url().toString())
                    self.check = True
        return self.check


class QElectrumApplication(QApplication):
    new_window_signal = pyqtSignal(str,object, object)


class QNetworkUpdatedSignalObject(QObject):
    network_updated_signal = pyqtSignal(str, object)


class ElectrumGui:

    def __init__(self, config, plugins):
        set_language(config.get('language'))
        # Uncomment this call to verify objects are being properly
        # GC-ed when windows are closed
        #network.add_jobs([DebugMem([Abstract_Wallet, SPV, Synchronizer,
        #                            ElectrumWindow], interval=5)])
        QtCore.QCoreApplication.setAttribute(QtCore.Qt.AA_X11InitThreads)
        if hasattr(QtCore.Qt, "AA_ShareOpenGLContexts"):
            QtCore.QCoreApplication.setAttribute(QtCore.Qt.AA_ShareOpenGLContexts)
        if hasattr(QGuiApplication, 'setDesktopFileName'):
<<<<<<< HEAD
            QGuiApplication.setDesktopFileName('electrum.desktop')
        self.currencies = ['BCH', 'BTC']
=======
            QGuiApplication.setDesktopFileName('electron-cash.desktop')
>>>>>>> aeb5aca0
        self.config = config
        self.plugins = plugins
        self.windows = {}
        self.network_updated_signal_obj = {}
        for currency in self.currencies:
            self.windows[currency] = list([])
            self.network_updated_signal_obj[currency] = QNetworkUpdatedSignalObject()
        self.efilter = OpenFileEventFilter(self.windows)
        self.app = QElectrumApplication(sys.argv)
        self.app.installEventFilter(self.efilter)
<<<<<<< HEAD
        self.timer = Timer()
        self.nd = {}

        self.tray = None

=======
        self.timer = QTimer(self.app); self.timer.setSingleShot(False); self.timer.setInterval(500) #msec
        self.nd = None
        self.network_updated_signal_obj = QNetworkUpdatedSignalObject()
>>>>>>> aeb5aca0
        # init tray
        self.dark_icon = self.config.get("dark_icon", False)
        self.build_tray()
        self.currency_daemon = {}
        self.app.new_window_signal.connect(self.start_new_window)
        run_hook('init_qt', self)
        ColorScheme.update_from_widget(QWidget())

    def build_tray(self):
        self.tray = QSystemTrayIcon(self.tray_icon(), None)
<<<<<<< HEAD
        self.tray.setToolTip('Openswap')
=======
        self.tray.setToolTip('Electron Cash')
>>>>>>> aeb5aca0
        self.tray.activated.connect(self.tray_activated)
        self.build_tray_menu()
        self.tray.show()

    def build_tray_menu(self):
        # Avoid immediate GC of old menu when window closed via its action
        if self.tray.contextMenu() is None:
            m = QMenu()
            self.tray.setContextMenu(m)
        else:
            m = self.tray.contextMenu()
            m.clear()

        for currency in self.currencies:
            submenu = m.addMenu(currency)
            for window in self.windows[currency]:
                subsubmenu = submenu.addMenu(window.wallet.basename())
                subsubmenu.addAction(_("Show/Hide"), window.show_or_hide)
                subsubmenu.addAction(_("Close"), window.close)
        m.addAction(_("Dark/Light"), self.toggle_tray_icon)
        m.addSeparator()
        m.addAction(_("Exit Openswap"), self.close)
        self.tray.setContextMenu(m)

    def tray_icon(self):
        if self.dark_icon:
            return QIcon(':icons/electron_dark_icon.png')
        else:
            return QIcon(':icons/electron_light_icon.png')

    def toggle_tray_icon(self):
        self.dark_icon = not self.dark_icon
        self.config.set_key("dark_icon", self.dark_icon, True)
        self.tray.setIcon(self.tray_icon())

    def tray_activated(self, reason):
        for currency in self.currencies:
            if reason == QSystemTrayIcon.DoubleClick:
                if all([w.is_hidden() for w in self.windows[currency]]):
                    for w in self.windows[currency]:
                        w.bring_to_top()
                else:
                    for w in self.windows[currency]:
                        w.hide()

    def close(self):
        for currency in self.currencies:
            for window in self.windows[currency]:
                window.close()

    def new_window(self, path, daemon, uri=None ):
        # Use a signal as can be called from daemon thread
        self.app.new_window_signal.emit(path, uri, daemon)

    def show_network_dialog(self, parent, daemon):
        currency = daemon.currency
        if not daemon.network:
            parent.show_warning(_('You are using Electron Cash in offline mode; restart Electron Cash if you want to get connected'), title=_('Offline'))
            return
        if self.nd.get(currency) is not None:
            self.nd[currency].on_update()
            self.nd[currency].show()
            self.nd[currency].raise_()
            return
        self.nd[currency] = NetworkDialog(daemon.network, self.config, self.network_updated_signal_obj[currency], currency)
        self.nd[currency].show()

    def create_window_for_wallet(self, wallet, currency):
        w = ElectrumWindow(self, wallet, currency, self.plugins)
        self.windows[currency].append(w)
        self.build_tray_menu()
        # FIXME: Remove in favour of the load_wallet hook
        run_hook('on_new_window', w)
        return w

    def start_new_window(self, path, uri, daemon):
        '''Raises the window for the wallet if it is open.  Otherwise
        opens the wallet and creates a new window for it.'''
        for w in self.windows[daemon.currency]:
            if w.wallet.storage.path == path:
                w.bring_to_top()
                break
        else:
            try:

                wallet = daemon.load_wallet(path, None)
                if not wallet:
                    storage = WalletStorage(path, daemon.currency, manual_upgrades=True)
                    wizard = InstallWizard(self.config, self.app, self.plugins, daemon.currency, storage)
                    try:
                        wallet = wizard.run_and_get_wallet()
                    except UserCancelled:
                        pass
                    except GoBack as e:
                        print_error('[start_new_window] Exception caught (GoBack)', e)
                    finally:
                        wizard.terminate()
                    if not wallet:
                        return
                    wallet.start_threads(daemon.network)
                    daemon.add_wallet(wallet)
            except BaseException as e:
                traceback.print_exc(file=sys.stdout)
                if '2fa' in str(e):
                    d = QMessageBox(QMessageBox.Warning, _('Error'), '2FA wallets for Bitcoin Cash are currently unsupported by <a href="https://api.trustedcoin.com/#/">TrustedCoin</a>. Follow <a href="https://github.com/Electron-Cash/Electron-Cash/issues/41#issuecomment-357468208">this guide</a> in order to recover your funds.')
                    d.exec_()
                else:
                    d = QMessageBox(QMessageBox.Warning, _('Error'), 'Cannot load wallet:\n' + str(e))
                    d.exec_()
                return
            w = self.create_window_for_wallet(wallet, daemon.currency)
        if uri:
            w.pay_to_URI(uri)
        w.bring_to_top()
        w.setWindowState(w.windowState() & ~QtCore.Qt.WindowMinimized | QtCore.Qt.WindowActive)

        # this will activate the window
        w.activateWindow()

        return w

    def close_window(self, window, daemon):
        self.windows[daemon.currency].remove(window)
        self.build_tray_menu()
        # save wallet path of last open window
        if not self.windows:
            self.config.save_last_wallet(window.wallet, daemon.currency)
        run_hook('on_close_window', window)

    def init_network(self, daemon):
        # Show network dialog if config does not exist
        if daemon.network:
            if self.config.get('auto_connect_'+daemon.currency) is None:
                wizard = InstallWizard(self.config, self.app, self.plugins, daemon.currency, None)
                wizard.init_network(daemon.network)
                wizard.terminate()

    def set_currency_daemon(self, currency, daemon):
        self.currency_daemon[currency] = daemon

    def main(self, daemon):
        try:
            self.init_network(daemon)
        except UserCancelled:
            return
        except GoBack:
            return
        except BaseException as e:
            traceback.print_exc(file=sys.stdout)
            return
        self.timer.start()
        self.config.open_last_wallet(daemon.currency)
        path = self.config.get_wallet_path(daemon.currency)
        if not self.start_new_window(path, self.config.get('url'), daemon):
            return
        signal.signal(signal.SIGINT, lambda *args: self.app.quit())

        def quit_after_last_window():
            # on some platforms, not only does exec_ not return but not even
            # aboutToQuit is emitted (but following this, it should be emitted)
            if self.app.quitOnLastWindowClosed():
                self.app.quit()

        self.app.lastWindowClosed.connect(quit_after_last_window)

        def clean_up():
            # Shut down the timer cleanly
            self.timer.stop()
            # clipboard persistence. see http://www.mail-archive.com/pyqt@riverbankcomputing.com/msg17328.html
            event = QtCore.QEvent(QtCore.QEvent.Clipboard)
            self.app.sendEvent(self.app.clipboard(), event)
            self.tray.hide()

        self.app.aboutToQuit.connect(clean_up)

        # main loop
        self.app.exec_()
        # on some platforms the exec_ call may not return, so use clean_up()<|MERGE_RESOLUTION|>--- conflicted
+++ resolved
@@ -42,10 +42,6 @@
 from electroncash.plugins import run_hook
 from electroncash import WalletStorage
 from electroncash.util import UserCancelled, print_error
-<<<<<<< HEAD
-=======
-from electroncash.networks import NetworkConstants
->>>>>>> aeb5aca0
 
 from .installwizard import InstallWizard, GoBack
 
@@ -99,12 +95,8 @@
         if hasattr(QtCore.Qt, "AA_ShareOpenGLContexts"):
             QtCore.QCoreApplication.setAttribute(QtCore.Qt.AA_ShareOpenGLContexts)
         if hasattr(QGuiApplication, 'setDesktopFileName'):
-<<<<<<< HEAD
-            QGuiApplication.setDesktopFileName('electrum.desktop')
+            QGuiApplication.setDesktopFileName('electron-cash.desktop')
         self.currencies = ['BCH', 'BTC']
-=======
-            QGuiApplication.setDesktopFileName('electron-cash.desktop')
->>>>>>> aeb5aca0
         self.config = config
         self.plugins = plugins
         self.windows = {}
@@ -115,18 +107,10 @@
         self.efilter = OpenFileEventFilter(self.windows)
         self.app = QElectrumApplication(sys.argv)
         self.app.installEventFilter(self.efilter)
-<<<<<<< HEAD
-        self.timer = Timer()
+        self.timer = QTimer(self.app); self.timer.setSingleShot(False); self.timer.setInterval(500) #msec
         self.nd = {}
-
+        # init tray
         self.tray = None
-
-=======
-        self.timer = QTimer(self.app); self.timer.setSingleShot(False); self.timer.setInterval(500) #msec
-        self.nd = None
-        self.network_updated_signal_obj = QNetworkUpdatedSignalObject()
->>>>>>> aeb5aca0
-        # init tray
         self.dark_icon = self.config.get("dark_icon", False)
         self.build_tray()
         self.currency_daemon = {}
@@ -136,11 +120,7 @@
 
     def build_tray(self):
         self.tray = QSystemTrayIcon(self.tray_icon(), None)
-<<<<<<< HEAD
         self.tray.setToolTip('Openswap')
-=======
-        self.tray.setToolTip('Electron Cash')
->>>>>>> aeb5aca0
         self.tray.activated.connect(self.tray_activated)
         self.build_tray_menu()
         self.tray.show()
