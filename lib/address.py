--- conflicted
+++ resolved
@@ -64,12 +64,9 @@
     ("OP_NOP1", 0xB0),
     "OP_CHECKLOCKTIMEVERIFY", "OP_CHECKSEQUENCEVERIFY",
     "OP_NOP4", "OP_NOP5", "OP_NOP6", "OP_NOP7", "OP_NOP8", "OP_NOP9", "OP_NOP10",
-<<<<<<< HEAD
     ("OP_CHECKDATASIG", 186),
     ("OP_CHECKDATASIGVERIFY", 187),
     ("OP_SINGLEBYTE_END", 0xF0),
-=======
->>>>>>> aeb5aca0
 ])
 
 
