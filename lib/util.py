# Electrum - lightweight Bitcoin client
# Copyright (C) 2011 Thomas Voegtlin
#
# Permission is hereby granted, free of charge, to any person
# obtaining a copy of this software and associated documentation files
# (the "Software"), to deal in the Software without restriction,
# including without limitation the rights to use, copy, modify, merge,
# publish, distribute, sublicense, and/or sell copies of the Software,
# and to permit persons to whom the Software is furnished to do so,
# subject to the following conditions:
#
# The above copyright notice and this permission notice shall be
# included in all copies or substantial portions of the Software.
#
# THE SOFTWARE IS PROVIDED "AS IS", WITHOUT WARRANTY OF ANY KIND,
# EXPRESS OR IMPLIED, INCLUDING BUT NOT LIMITED TO THE WARRANTIES OF
# MERCHANTABILITY, FITNESS FOR A PARTICULAR PURPOSE AND
# NONINFRINGEMENT. IN NO EVENT SHALL THE AUTHORS OR COPYRIGHT HOLDERS
# BE LIABLE FOR ANY CLAIM, DAMAGES OR OTHER LIABILITY, WHETHER IN AN
# ACTION OF CONTRACT, TORT OR OTHERWISE, ARISING FROM, OUT OF OR IN
# CONNECTION WITH THE SOFTWARE OR THE USE OR OTHER DEALINGS IN THE
# SOFTWARE.

import binascii
import os, sys, re, json
from collections import defaultdict
from datetime import datetime
import decimal
from decimal import Decimal
import traceback
import threading
import hmac
import stat

from .i18n import _

import queue

def inv_dict(d):
    return {v: k for k, v in d.items()}


base_units = {'BCH':8, 'mBCH':5, 'cash':2}
fee_levels = [_('Within 25 blocks'), _('Within 10 blocks'), _('Within 5 blocks'), _('Within 2 blocks'), _('In the next block')]

def normalize_version(v):
    return [int(x) for x in re.sub(r'(\.0+)*$','', v).split(".")]

class NotEnoughFunds(Exception): pass

class ExcessiveFee(Exception): pass

class InvalidPassword(Exception):
    def __str__(self):
        return _("Incorrect password")


class FileImportFailed(Exception):
    def __str__(self):
        return _("Failed to import file.")


class FileImportFailedEncrypted(FileImportFailed):
    def __str__(self):
        return (_('Failed to import file.') + ' ' +
                _('Perhaps it is encrypted...') + '\n' +
                _('Importing encrypted files is not supported.'))


# Throw this exception to unwind the stack like when an error occurs.
# However unlike other exceptions the user won't be informed.
class UserCancelled(Exception):
    '''An exception that is suppressed from the user'''
    pass

class MyEncoder(json.JSONEncoder):
    def default(self, obj):
        from .transaction import Transaction
        if isinstance(obj, Transaction):
            return obj.as_dict()
        return super(MyEncoder, self).default(obj)

class PrintError(object):
    '''A handy base class'''
    def diagnostic_name(self):
        return self.__class__.__name__

    def print_error(self, *msg):
        # only prints with --verbose flag
        print_error("[%s]" % self.diagnostic_name(), *msg)

    def print_stderr(self, *msg):
        print_stderr("[%s]" % self.diagnostic_name(), *msg)

    def print_msg(self, *msg):
        print_msg("[%s]" % self.diagnostic_name(), *msg)

class ThreadJob(PrintError):
    """A job that is run periodically from a thread's main loop.  run() is
    called from that thread's context.
    """

    def run(self):
        """Called periodically from the thread"""
        pass

class DebugMem(ThreadJob):
    '''A handy class for debugging GC memory leaks'''
    def __init__(self, classes, interval=30):
        self.next_time = 0
        self.classes = classes
        self.interval = interval

    def mem_stats(self):
        import gc
        self.print_error("Start memscan")
        gc.collect()
        objmap = defaultdict(list)
        for obj in gc.get_objects():
            for class_ in self.classes:
                if isinstance(obj, class_):
                    objmap[class_].append(obj)
        for class_, objs in objmap.items():
            self.print_error("%s: %d" % (class_.__name__, len(objs)))
        self.print_error("Finish memscan")

    def run(self):
        if time.time() > self.next_time:
            self.mem_stats()
            self.next_time = time.time() + self.interval

class DaemonThread(threading.Thread, PrintError):
    """ daemon thread that terminates cleanly """

    def __init__(self):
        threading.Thread.__init__(self)
        self.parent_thread = threading.currentThread()
        self.running = False
        self.running_lock = threading.Lock()
        self.job_lock = threading.Lock()
        self.jobs = []

    def add_jobs(self, jobs):
        with self.job_lock:
            self.jobs.extend(jobs)

    def run_jobs(self):
        # Don't let a throwing job disrupt the thread, future runs of
        # itself, or other jobs.  This is useful protection against
        # malformed or malicious server responses
        with self.job_lock:
            for job in self.jobs:
                try:
                    job.run()
                except Exception as e:
                    traceback.print_exc(file=sys.stderr)

    def remove_jobs(self, jobs):
        with self.job_lock:
            for job in jobs:
                self.jobs.remove(job)

    def start(self):
        with self.running_lock:
            self.running = True
        return threading.Thread.start(self)

    def is_running(self):
        with self.running_lock:
            return self.running and self.parent_thread.is_alive()

    def stop(self):
        with self.running_lock:
            self.running = False

    def on_stop(self):
        if 'ANDROID_DATA' in os.environ:
            try:
                import jnius
                jnius.detach()
                self.print_error("jnius detach")
            except ImportError:
                pass  # Chaquopy detaches automatically.
        self.print_error("stopped")


# TODO: disable
is_verbose = True
def set_verbosity(b):
    global is_verbose
    is_verbose = b

# Method decorator.  To be used for calculations that will always
# deliver the same result.  The method cannot take any arguments
# and should be accessed as an attribute.
class cachedproperty(object):

    def __init__(self, f):
        self.f = f

    def __get__(self, obj, type):
        obj = obj or type
        value = self.f(obj)
        setattr(obj, self.f.__name__, value)
        return value

def print_error(*args):
    if not is_verbose: return
    print_stderr(*args)

def print_stderr(*args):
    args = [str(item) for item in args]
    sys.stderr.write(" ".join(args) + "\n")
    sys.stderr.flush()

def print_msg(*args):
    # Stringify args
    args = [str(item) for item in args]
    sys.stdout.write(" ".join(args) + "\n")
    sys.stdout.flush()

def json_encode(obj):
    try:
        s = json.dumps(obj, sort_keys = True, indent = 4, cls=MyEncoder)
    except TypeError:
        s = repr(obj)
    return s

def json_decode(x):
    try:
        return json.loads(x, parse_float=Decimal)
    except:
        return x


# taken from Django Source Code
def constant_time_compare(val1, val2):
    """Return True if the two strings are equal, False otherwise."""
    return hmac.compare_digest(to_bytes(val1, 'utf8'), to_bytes(val2, 'utf8'))


# decorator that prints execution time
def profiler(func):
    def do_profile(func, args, kw_args):
        n = func.__name__
        t0 = time.time()
        o = func(*args, **kw_args)
        t = time.time() - t0
        print_error("[profiler]", n, "%.4f"%t)
        return o
    return lambda *args, **kw_args: do_profile(func, args, kw_args)


def android_ext_dir():
    try:
        import jnius
        env = jnius.autoclass('android.os.Environment')
    except ImportError:
        from android.os import Environment as env  # Chaquopy import hook
    return env.getExternalStorageDirectory().getPath()

def android_data_dir():
    try:
        import jnius
        context = jnius.autoclass('org.kivy.android.PythonActivity').mActivity
    except ImportError:
        from com.chaquo.python import Python
        context = Python.getPlatform().getApplication()
    return context.getFilesDir().getPath() + '/data'

def android_headers_dir():
    try:
        import jnius
        d = android_ext_dir() + '/org.electron.electron'
        if not os.path.exists(d):
            os.mkdir(d)
        return d
    except ImportError:
        return android_data_dir()

def ensure_sparse_file(filename):
    if os.name == "nt":
        try:
            os.system("fsutil sparse setFlag \""+ filename +"\" 1")
        except:
            pass

def get_headers_dir(config):
    return android_headers_dir() if 'ANDROID_DATA' in os.environ else config.path

def assert_datadir_available(config_path):
    path = config_path
    if os.path.exists(path):
        return
    else:
        raise FileNotFoundError(
            'Electron Cash datadir does not exist. Was it deleted while running?' + '\n' +
            'Should be at {}'.format(path))

def assert_file_in_datadir_available(path, config_path):
    if os.path.exists(path):
        return
    else:
        assert_datadir_available(config_path)
        raise FileNotFoundError(
            'Cannot find file but datadir is there.' + '\n' +
            'Should be at {}'.format(path))

def assert_bytes(*args):
    """
    porting helper, assert args type
    """
    try:
        for x in args:
            assert isinstance(x, (bytes, bytearray))
    except:
        print('assert bytes failed', list(map(type, args)))
        raise


def assert_str(*args):
    """
    porting helper, assert args type
    """
    for x in args:
        assert isinstance(x, str)



def to_string(x, enc):
    if isinstance(x, (bytes, bytearray)):
        return x.decode(enc)
    if isinstance(x, str):
        return x
    else:
        raise TypeError("Not a string or bytes like object")

def to_bytes(something, encoding='utf8'):
    """
    cast string to bytes() like object, but for python2 support it's bytearray copy
    """
    if isinstance(something, bytes):
        return something
    if isinstance(something, str):
        return something.encode(encoding)
    elif isinstance(something, bytearray):
        return bytes(something)
    else:
        raise TypeError("Not a string or bytes like object")


bfh = bytes.fromhex
hfu = binascii.hexlify


def bh2u(x):
    """
    str with hex representation of a bytes-like object

    >>> x = bytes((1, 2, 10))
    >>> bh2u(x)
    '01020A'

    :param x: bytes
    :rtype: str
    """
    return hfu(x).decode('ascii')


def user_dir(prefer_local=False):
    if 'ANDROID_DATA' in os.environ:
<<<<<<< HEAD
        raise NotImplementedError('We do not support android yet')
        return android_check_data_dir()
=======
        return android_data_dir()
>>>>>>> aeb5aca0
    elif os.name == 'posix' and "HOME" in os.environ:
        return os.path.join(os.environ["HOME"], ".openswap" )
    elif "APPDATA" in os.environ or "LOCALAPPDATA" in os.environ:
        app_dir = os.environ.get("APPDATA")
        localapp_dir = os.environ.get("LOCALAPPDATA")
        # Prefer APPDATA, but may get LOCALAPPDATA if present and req'd.
        if localapp_dir is not None and prefer_local or app_dir is None:
            app_dir = localapp_dir
        return os.path.join(app_dir, "OpenSwap")
    else:
        #raise Exception("No home directory found in environment variables.")
        return


def make_dir(path):
    # Make directory if it does not yet exist.
    if not os.path.exists(path):
        if os.path.islink(path):
            raise BaseException('Dangling link: ' + path)
        os.makedirs(path)
        #os.mkdir(path)
        os.chmod(path, stat.S_IRUSR | stat.S_IWUSR | stat.S_IXUSR)


def format_satoshis_plain(x, decimal_point = 8):
    """Display a satoshi amount scaled.  Always uses a '.' as a decimal
    point and has no thousands separator"""
    scale_factor = pow(10, decimal_point)
    return "{:.8f}".format(Decimal(x) / scale_factor).rstrip('0').rstrip('.')


def format_satoshis(x, num_zeros=0, decimal_point=8, precision=None, is_diff=False, whitespaces=False):
    from locale import localeconv
    if x is None:
        return 'unknown'
    if precision is None:
        precision = decimal_point
    decimal_format = ".0" + str(precision) if precision > 0 else ""
    if is_diff:
        decimal_format = '+' + decimal_format
    result = ("{:" + decimal_format + "f}").format(x / pow (10, decimal_point)).rstrip('0')
    integer_part, fract_part = result.split(".")
    dp = localeconv()['decimal_point']
    if len(fract_part) < num_zeros:
        fract_part += "0" * (num_zeros - len(fract_part))
    result = integer_part + dp + fract_part
    if whitespaces:
        result += " " * (decimal_point - len(fract_part))
        result = " " * (15 - len(result)) + result
    return result

def format_fee_satoshis(fee, num_zeros=0):
    return format_satoshis(fee, num_zeros, 0, precision=num_zeros)


def format_satoshis_plain_nofloat(x, decimal_point = 8):
    """Display a satoshi amount scaled.  Always uses a '.' as a decimal
    point and has no thousands separator.

    Does not use any floating point representation internally, so no rounding ever occurs.
    """
    x = int(x)
    xstr = str(abs(x))

    if decimal_point > 0:
        integer_part = xstr[:-decimal_point]
        fract_part   = xstr[-decimal_point:]
        fract_part = '0'*(decimal_point - len(fract_part)) + fract_part  # add leading zeros
        fract_part = fract_part.rstrip('0')  # snip off trailing zeros
    else:
        integer_part = xstr
        fract_part = ''
    if not integer_part:
        integer_part = '0'
    if x < 0:
        integer_part = '-' + integer_part

    if fract_part:
        return integer_part + '.' + fract_part
    else:
        return integer_part

def format_satoshis_nofloat(x, num_zeros=0, decimal_point=8, precision=None, is_diff=False, whitespaces=False):
    """ Format the quantity x/10**decimal_point, for integer x.

    Does not use any floating point representation internally, so no rounding ever occurs when precision is None.

    Don't pass values other than nonnegative integers for decimal_point or num_zeros or precision.
    Undefined things will occur.

    `whitespaces` may be passed as an integer or True (the latter defaulting to 15, as in format_satoshis).
    """
    if x is None:
        return 'unknown'
    if precision is not None:
        x = round(int(x), precision - decimal_point)
    else:
        x = int(x)

    xstr = str(abs(x))

    if decimal_point > 0:
        integer_part = xstr[:-decimal_point]
        fract_part   = xstr[-decimal_point:]

        fract_part = '0'*(decimal_point - len(fract_part)) + fract_part  # add leading zeros
        fract_part = fract_part.rstrip('0')  # snip off trailing zeros
    else:
        integer_part = xstr
        fract_part = ''
    if not integer_part:
        integer_part = '0'
    if x < 0: # put the sign on
        integer_part = '-' + integer_part
    elif is_diff:
        integer_part = '+' + integer_part

    fract_part += "0" * (num_zeros - len(fract_part)) # restore desired minimum number of fractional figures

    dp = localeconv()['decimal_point']
    result = integer_part + dp + fract_part

    if whitespaces is True:
        whitespaces = 15
    if whitespaces:
        result += " " * (decimal_point - len(fract_part))
        result = " " * (whitespaces - len(result)) + result

    return result

def get_satoshis_nofloat(s, decimal_point=8):
    """ Convert a decimal string to integer.

    e.g., "5.6663" to 566630000 when decimal_point = 8

    Does not round, ever. If too many fractional digits are provided
    (even zeros) then ValueError is raised.
    """
    dec = decimal.Decimal(s)
    dtup = dec.as_tuple()

    if dtup.exponent < -decimal_point:
        raise ValueError('Too many fractional digits', s, decimal_point)

    # Create context with right amount of precision; we want to raise Inexact
    # just in case any rounding occurs (still, it should never happen!).
    C = decimal.Context(prec=len(dtup.digits), traps=[decimal.Inexact])

    res = int(C.to_integral_exact(C.scaleb(dec, decimal_point)))

    return res


def timestamp_to_datetime(timestamp):
    try:
        return datetime.fromtimestamp(timestamp)
    except:
        return None

def format_time(timestamp):
    if timestamp:
        date = timestamp_to_datetime(timestamp)
        if date:
            return date.isoformat(' ')[:-3]
    return _("Unknown")


# Takes a timestamp and returns a string with the approximation of the age
def age(from_date, since_date = None, target_tz=None, include_seconds=False):
    if from_date is None:
        return "Unknown"

    from_date = datetime.fromtimestamp(from_date)
    if since_date is None:
        since_date = datetime.now(target_tz)

    td = time_difference(from_date - since_date, include_seconds)
    return td + " ago" if from_date < since_date else "in " + td


def time_difference(distance_in_time, include_seconds):
    #distance_in_time = since_date - from_date
    distance_in_seconds = int(round(abs(distance_in_time.days * 86400 + distance_in_time.seconds)))
    distance_in_minutes = int(round(distance_in_seconds/60))

    if distance_in_minutes <= 1:
        if include_seconds:
            for remainder in [5, 10, 20]:
                if distance_in_seconds < remainder:
                    return "less than %s seconds" % remainder
            if distance_in_seconds < 40:
                return "half a minute"
            elif distance_in_seconds < 60:
                return "less than a minute"
            else:
                return "1 minute"
        else:
            if distance_in_minutes == 0:
                return "less than a minute"
            else:
                return "1 minute"
    elif distance_in_minutes < 45:
        return "%s minutes" % distance_in_minutes
    elif distance_in_minutes < 90:
        return "about 1 hour"
    elif distance_in_minutes < 1440:
        return "about %d hours" % (round(distance_in_minutes / 60.0))
    elif distance_in_minutes < 2880:
        return "1 day"
    elif distance_in_minutes < 43220:
        return "%d days" % (round(distance_in_minutes / 1440))
    elif distance_in_minutes < 86400:
        return "about 1 month"
    elif distance_in_minutes < 525600:
        return "%d months" % (round(distance_in_minutes / 43200))
    elif distance_in_minutes < 1051200:
        return "about 1 year"
    else:
        return "over %d years" % (round(distance_in_minutes / 525600))

# Python bug (http://bugs.python.org/issue1927) causes raw_input
# to be redirected improperly between stdin/stderr on Unix systems
#TODO: py3
def raw_input(prompt=None):
    if prompt:
        sys.stdout.write(prompt)
    return builtin_raw_input()

import builtins
builtin_raw_input = builtins.input
builtins.input = raw_input


def parse_json(message):
    # TODO: check \r\n pattern
    n = message.find(b'\n')
    if n==-1:
        return None, message
    try:
        j = json.loads(message[0:n].decode('utf8'))
    except:
        j = None
    return j, message[n+1:]


class timeout(Exception):
    pass

TimeoutException = timeout # Future compat. with Electrum codebase/cherrypicking

import socket
import json
import ssl
import time


class SocketPipe(PrintError):
    def __init__(self, socket):
        self.socket = socket
        self.message = b''
        self.set_timeout(0.1)
        self.recv_time = time.time()

    def set_timeout(self, t):
        self.socket.settimeout(t)

    def idle_time(self):
        return time.time() - self.recv_time

    def get(self):
        while True:
            response, self.message = parse_json(self.message)
            if response is not None:
                return response
            try:
                data = self.socket.recv(1024)
            except socket.timeout:
                raise timeout
            except ssl.SSLError:
                raise timeout
            except socket.error as err:
                if err.errno == 60:
                    raise timeout
                elif err.errno in [11, 35, 10035]:
                    self.print_error("socket errno %d (resource temporarily unavailable)"% err.errno)
                    time.sleep(0.2)
                    raise timeout
                else:
                    self.print_error("socket error:", err)
                    data = b''
            except:
                traceback.print_exc(file=sys.stderr)
                data = b''

            if not data:  # Connection closed remotely
                return None
            self.message += data
            self.recv_time = time.time()

    def send(self, request):
        out = json.dumps(request) + '\n'
        out = out.encode('utf8')
        self._send(out)

    def send_all(self, requests):
        out = b''.join(map(lambda x: (json.dumps(x) + '\n').encode('utf8'), requests))
        self._send(out)

    def _send(self, out):
        while out:
            sent = self.socket.send(out)
            out = out[sent:]


def setup_thread_excepthook():
    """
    Workaround for `sys.excepthook` thread bug from:
    http://bugs.python.org/issue1230540

    Call once from the main thread before creating any threads.
    """

    init_original = threading.Thread.__init__

    def init(self, *args, **kwargs):

        init_original(self, *args, **kwargs)
        run_original = self.run

        def run_with_except_hook(*args2, **kwargs2):
            try:
                run_original(*args2, **kwargs2)
            except Exception:
                sys.excepthook(*sys.exc_info())

        self.run = run_with_except_hook

    threading.Thread.__init__ = init


def versiontuple(v):
    return tuple(map(int, (v.split("."))))<|MERGE_RESOLUTION|>--- conflicted
+++ resolved
@@ -369,12 +369,7 @@
 
 def user_dir(prefer_local=False):
     if 'ANDROID_DATA' in os.environ:
-<<<<<<< HEAD
         raise NotImplementedError('We do not support android yet')
-        return android_check_data_dir()
-=======
-        return android_data_dir()
->>>>>>> aeb5aca0
     elif os.name == 'posix' and "HOME" in os.environ:
         return os.path.join(os.environ["HOME"], ".openswap" )
     elif "APPDATA" in os.environ or "LOCALAPPDATA" in os.environ:
